--- conflicted
+++ resolved
@@ -24,14 +24,11 @@
 - Missing-media detection + Relink workflow (secure IPC)
 - Bulk actions: multi-select, batch delete, add to timeline
  - Performance overlay (FPS + JS heap), crash reporting, FFmpeg monitoring, export memory guardrail
-<<<<<<< HEAD
  - Disk space guard before export
  - Autosave with versioned backups and crash recovery prompt
  - Diagnostics export (env/perf/state/settings)
-=======
 - Rich text overlay creation/editing with animated keyframes and timeline playback rendering
 - Ripple editing and automatic gap collapse for clip trims/removals on unlocked tracks
->>>>>>> 26ff73fe
 
 ### Git Status
 - Modified: `docs/clipforge_remaining_features_tasklist.md`
